--- conflicted
+++ resolved
@@ -31,11 +31,7 @@
     exec_time_vals = np.zeros(repeat)
     for i in range(repeat):
         start_time = time.time()
-<<<<<<< HEAD
-        utils.wrap(np.random.uniform(low=-512, high=512, size=[1000,2]), signed=signed, n_word=n_word )
-=======
         utils.wrap(np.random.uniform(low=-512, high=512, size=[1000,2]), signed=signed, n_word=n_word)
->>>>>>> dc64e1e5
         exec_time_vals[i] = time.time() - start_time
     print('\nutils.wrap execution time over {} repetitions'.format(repeat))
     print('\tmean = {:.3f} ms\n\tstd = {:.3f} ms'.format(np.mean(exec_time_vals)*1e3, np.std(exec_time_vals)*1e3))
