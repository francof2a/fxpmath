--- conflicted
+++ resolved
@@ -92,7 +92,6 @@
     assert x(-8) == -8
     assert x(-9) == 7
     assert x(7) == 7
-<<<<<<< HEAD
     assert x(8) == -8
 
 def test_issue_21_v0_3_8():
@@ -108,6 +107,3 @@
     fb = Fxp([0, 1, 0])
     z = np.inner(fa, fb)
     assert (np.inner(fa, fb)() == np.inner(a, b)).all()
-=======
-    assert x(8) == -8
->>>>>>> dc64e1e5
